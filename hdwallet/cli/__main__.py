#!/usr/bin/env python3

# Copyright © 2020-2024, Meheret Tesfaye Batu <meherett.batu@gmail.com>
# Distributed under the MIT software license, see the accompanying
# file COPYING or https://opensource.org/license/mit

from click_aliases import ClickAliasedGroup

import click

from ..cryptocurrencies import Cardano
from ..mnemonics import ELECTRUM_V2_MNEMONIC_TYPES
from ..const import (
    PUBLIC_KEY_TYPES, ELECTRUM_V2_MODES
)
<<<<<<< HEAD
from .. import (
    __versions__, __name__
)
=======
from .. import __versions__
>>>>>>> 36f21326
from .generate.entropy import generate_entropy
from .generate.mnemonic import generate_mnemonic
from .generate.seed import generate_seed
from .dump import dump
from .dumps import dumps
from .list.cryptocurrencies import list_cryptocurrencies
from .list.languages import list_languages
from .list.strengths import list_strengths


def current_version(
    context: click.core.Context, option: click.core.Option, value: bool
) -> None:
    if not value or context.resilient_parsing:
        return
    click.echo(__versions__[__name__])
    context.exit()


@click.group(
    cls=ClickAliasedGroup,
    options_metavar="[OPTIONS]",
    context_settings={
        "help_option_names": ["-h", "--help"]
    }
)
@click.option(
    "-v", "--version",
    is_flag=True,
    callback=current_version,
    expose_value=False,
    help="Show HDWallet version and exit"
)
def cli_main():
    pass


@cli_main.group(
    "generate",
    aliases=["g"],
    cls=ClickAliasedGroup,
    options_metavar="[OPTIONS]",
    short_help="Select Generate for HDWallet",
    invoke_without_command=True
)
@click.pass_context
def generate(context: click.core.Context) -> None:
    if context.invoked_subcommand is None:
        pass


@generate.command(
    "entropy",
    aliases=["e"],
    options_metavar="[OPTIONS]",
    short_help="Select Entropy for generation entropy"
)
@click.option(
    "-n", "--name", type=str, default="BIP39", help="Set Entropy name", show_default=True
)
@click.option(
    "-s", "--strength", type=int, default=None, help="Set Strength for entropy", show_default=True
)
def cli_entropy(**kwargs) -> None:
    return generate_entropy(**kwargs)


@generate.command(
    "mnemonic",
    aliases=["m"],
    options_metavar="[OPTIONS]",
    short_help="Select Mnemonic for generation mnemonic"
)
@click.option(
    "-n", "--name", type=str, default="BIP39", help="Set Mnemonic name", show_default=True
)
@click.option(
    "-l", "--language", type=str, default=None, help="Set Mnemonic language", show_default=True
)
@click.option(
    "-e", "--entropy", type=str, default=None, help="Set Mnemonic entropy", show_default=True
)
@click.option(
    "-w", "--words", type=int, default=None, help="Set Mnemonic words", show_default=True
)
@click.option(
    "-mt", "--mnemonic-type", type=str, default="standard", help="Set Mnemonic type for Electrum-V2", show_default=True
)
@click.option(
    "-ma", "--max-attempts", type=int, default=(10 ** 60), help="Set Max attempts for Electrum-V2", show_default=True
)
@click.option(
    "-c", "--checksum", type=bool, default=False, help="Set Checksum for Monero", show_default=True
)
def cli_mnemonic(**kwargs) -> None:
    return generate_mnemonic(**kwargs)


@generate.command(
    "seed",
    aliases=["s"],
    options_metavar="[OPTIONS]",
    short_help="Select Seed for generation seed"
)
@click.option(
    "-n", "--name", type=str, default="BIP39", help="Set Seed name", show_default=True
)
@click.option(
    "-m", "--mnemonic", type=str, default=None, help="Set Seed mnemonic", show_default=True
)
@click.option(
    "-p", "--passphrase", type=str, default=None, help="Set Seed passphrase", show_default=True
)
@click.option(
    "-ct", "--cardano-type", type=str, default=Cardano.TYPES.BYRON_ICARUS, help="Set Cardano Seed type", show_default=True
)
@click.option(
    "-mt", "--mnemonic-type", type=str, default="standard", help="Set Mnemonic type for Electrum-V2", show_default=True
)
def cli_seed(**kwargs) -> None:
    return generate_seed(**kwargs)


@cli_main.command(
    "dump", aliases=["d"], options_metavar="[OPTIONS]", short_help="Select Dump hdwallet keys"
)
@click.option(
    "-s", "--symbol", type=str, default="BTC", help="Set Cryptocurrency ticker symbol", show_default=True
)
@click.option(
    "-h", "--hd", type=str, default="BIP32", help="Select HD", show_default=True
)
@click.option(
    "-n", "--network", type=str, default="mainnet", help="Select Network type", show_default=True
)
@click.option(
    "-en", "--entropy-name", type=str, default="BIP39", help="Select Entropy name", show_default=True
)
@click.option(
    "-e", "--entropy", type=str, default=None, help="Set Master key from Entropy hex string", show_default=True
)
@click.option(
    "-mn", "--mnemonic-name", type=str, default="BIP39", help="Select Mnemonic name", show_default=True
)
@click.option(
    "-m", "--mnemonic", type=str, default=None, help="Set Master key from Mnemonic words", show_default=True
)
@click.option(
    "-l", "--language", type=str, default="english", help="Select Language for mnemonic", show_default=True
)
@click.option(
    "-sn", "--seed-name", type=str, default="BIP39", help="Select Seed name", show_default=True
)
@click.option(
    "-sd", "--seed", type=str, default=None, help="Set Master key from Seed hex string", show_default=True
)
@click.option(
    "-pp", "--passphrase", type=str, default=None, help="Set Passphrase for mnemonic & seed", show_default=True
)
@click.option(
    "-xprv", "--xprivate-key", type=str, default=None, help="Set Master key from XPrivate key", show_default=True
)
@click.option(
    "-xpub", "--xpublic-key", type=str, default=None, help="Set Master key from XPublic key", show_default=True
)
@click.option(
    "-enc", "--encoded", type=bool, default=True, help="Set Encoded for XPrivate & XPublic keys", show_default=True
)
@click.option(
    "-st", "--strict", type=bool, default=False, help="Set Strict for Root XPrivate & XPublic keys", show_default=True
)
@click.option(
    "-pkt", "--public-key-type", type=str, default=PUBLIC_KEY_TYPES.COMPRESSED, help="Select Public key type", show_default=True
)
@click.option(
    "-d", "--derivation", type=str, default="Custom", help="Select Derivation name", show_default=True
)
@click.option(
    "-ac", "--account", type=str, default="0", help="Set Account index for derivation", show_default=True
)
@click.option(
    "-ch", "--change", type=str, default="0", help="Set Change index for derivation", show_default=True
)
@click.option(
    "-ec", "--ecc", type=str, default="0", help="Set ECC index for HDW derivation", show_default=True
)
@click.option(
    "-ro", "--role", type=str, default="0", help="Set Role index for CIP1852 derivation", show_default=True
)
@click.option(
    "-ad", "--address", type=str, default="0", help="Set Address index for derivation", show_default=True
)
@click.option(
    "-mi", "--minor", type=str, default="1", help="Set Minor index for Monero derivation", show_default=True
)
@click.option(
    "-ma", "--major", type=str, default="0", help="Set Major index for Monero derivation", show_default=True
)
@click.option(
    "-p", "--path", type=str, default=None, help="Set Path for derivation", show_default=True
)
@click.option(
    "-i", "--indexes", type=list, default=[], help="Set Indexes for derivation", show_default=True
)
@click.option(
    "-prv", "--private-key", type=str, default=None, help="Set Private key", show_default=True
)
@click.option(
    "-w", "--wif", type=str, default=None, help="Set Wallet Important Format (WIF)", show_default=True
)
@click.option(
    "-pub", "--public-key", type=str, default=None, help="Set Public key", show_default=True
)
@click.option(
    "-sprv", "--spend-private-key", type=str, default=None, help="Set Spend Private key for Monero", show_default=True
)
@click.option(
    "-vprv", "--view-private-key", type=str, default=None, help="Set View Private key for Monero", show_default=True
)
@click.option(
    "-spub", "--spend-public-key", type=str, default=None, help="Set Spend Public key for Monero", show_default=True
)
@click.option(
    "-stpub", "--staking-public-key", type=str, default=None, help="Set Staking Public key for Cardano Shelley", show_default=True
)
@click.option(
    "-ct", "--cardano-type", type=str, default=Cardano.TYPES.SHELLEY_ICARUS, help="Select Cardano type", show_default=True
)
@click.option(
    "-at", "--address-type", type=str, default=None, help="Select Address type", show_default=True
)
@click.option(
    "-mo", "--mode", type=str, default=ELECTRUM_V2_MODES.STANDARD, help="Select Mode of Electrum-V2", show_default=True
)
@click.option(
    "-mt", "--mnemonic-type", type=str, default=ELECTRUM_V2_MNEMONIC_TYPES.STANDARD, help="Select Mnemonic type of Electrum-V2", show_default=True
)
@click.option(
    "-cs", "--checksum", type=bool, default=False, help="Set Checksum for Monero", show_default=True
)
@click.option(
    "-se", "--semantic", type=str, default=None, help="Set Semantic for BIP141", show_default=True
)
@click.option(
    "-pi", "--payment-id", type=str, default=None, help="Set Payment ID for Monero", show_default=True
)
@click.option(
    "-ex", "--exclude", type=str, default="", help="Set Exclude keys from dumped", show_default=True
)
def cli_dump(**kwargs) -> None:  # cli_dumps(max_content_width=120)
    return dump(**kwargs)


@cli_main.command(
    "dumps", aliases=["ds"], options_metavar="[OPTIONS]", short_help="Select Dumps hdwallet keys"
)
@click.option(
    "-s", "--symbol", type=str, default="BTC", help="Set Cryptocurrency ticker symbol", show_default=True
)
@click.option(
    "-h", "--hd", type=str, default="BIP32", help="Select HD", show_default=True
)
@click.option(
    "-n", "--network", type=str, default="mainnet", help="Select Network type", show_default=True
)
@click.option(
    "-en", "--entropy-name", type=str, default="BIP39", help="Select Entropy name", show_default=True
)
@click.option(
    "-e", "--entropy", type=str, default=None, help="Set Master key from Entropy hex string", show_default=True
)
@click.option(
    "-mn", "--mnemonic-name", type=str, default="BIP39", help="Select Mnemonic name", show_default=True
)
@click.option(
    "-m", "--mnemonic", type=str, default=None, help="Set Master key from Mnemonic words", show_default=True
)
@click.option(
    "-l", "--language", type=str, default="english", help="Select Language for mnemonic", show_default=True
)
@click.option(
    "-sn", "--seed-name", type=str, default="BIP39", help="Select Seed name", show_default=True
)
@click.option(
    "-sd", "--seed", type=str, default=None, help="Set Master key from Seed hex string", show_default=True
)
@click.option(
    "-pp", "--passphrase", type=str, default=None, help="Set Passphrase for mnemonic & seed", show_default=True
)
@click.option(
    "-xprv", "--xprivate-key", type=str, default=None, help="Set Master key from XPrivate key", show_default=True
)
@click.option(
    "-xpub", "--xpublic-key", type=str, default=None, help="Set Master key from XPublic key", show_default=True
)
@click.option(
    "-enc", "--encoded", type=bool, default=True, help="Set Encoded for XPrivate & XPublic keys", show_default=True
)
@click.option(
    "-st", "--strict", type=bool, default=False, help="Set Strict for Root XPrivate & XPublic keys", show_default=True
)
@click.option(
    "-pkt", "--public-key-type", type=str, default=PUBLIC_KEY_TYPES.COMPRESSED, help="Select Public key type", show_default=True
)
@click.option(
    "-d", "--derivation", type=str, default="Custom", help="Select Derivation name", show_default=True
)
@click.option(
    "-ac", "--account", type=str, default="0", help="Set Account index for derivation", show_default=True
)
@click.option(
    "-ch", "--change", type=str, default="0", help="Set Change index for derivation", show_default=True
)
@click.option(
    "-ec", "--ecc", type=str, default="0", help="Set ECC index for HDW derivation", show_default=True
)
@click.option(
    "-ro", "--role", type=str, default="0", help="Set Role index for CIP1852 derivation", show_default=True
)
@click.option(
    "-ad", "--address", type=str, default="0", help="Set Address index for derivation", show_default=True
)
@click.option(
    "-mi", "--minor", type=str, default="1", help="Set Minor index for Monero derivation", show_default=True
)
@click.option(
    "-ma", "--major", type=str, default="0", help="Set Major index for Monero derivation", show_default=True
)
@click.option(
    "-p", "--path", type=str, default=None, help="Set Path for derivation", show_default=True
)
@click.option(
    "-i", "--indexes", type=list, default=[], help="Set Indexes for derivation", show_default=True
)
@click.option(
    "-prv", "--private-key", type=str, default=None, help="Set Private key", show_default=True
)
@click.option(
    "-w", "--wif", type=str, default=None, help="Set Wallet Important Format (WIF)", show_default=True
)
@click.option(
    "-pub", "--public-key", type=str, default=None, help="Set Public key", show_default=True
)
@click.option(
    "-sprv", "--spend-private-key", type=str, default=None, help="Set Spend Private key for Monero", show_default=True
)
@click.option(
    "-vprv", "--view-private-key", type=str, default=None, help="Set View Private key for Monero", show_default=True
)
@click.option(
    "-spub", "--spend-public-key", type=str, default=None, help="Set Spend Public key for Monero", show_default=True
)
@click.option(
    "-stpub", "--staking-public-key", type=str, default=None, help="Set Staking Public key for Cardano Shelley", show_default=True
)
@click.option(
    "-ct", "--cardano-type", type=str, default=Cardano.TYPES.SHELLEY_ICARUS, help="Select Cardano type", show_default=True
)
@click.option(
    "-at", "--address-type", type=str, default=None, help="Select Address type", show_default=True
)
@click.option(
    "-mo", "--mode", type=str, default=ELECTRUM_V2_MODES.STANDARD, help="Select Mode of Electrum-V2", show_default=True
)
@click.option(
    "-mt", "--mnemonic-type", type=str, default=ELECTRUM_V2_MNEMONIC_TYPES.STANDARD, help="Select Mnemonic type of Electrum-V2", show_default=True
)
@click.option(
    "-cs", "--checksum", type=bool, default=False, help="Set Checksum for Monero", show_default=True
)
@click.option(
    "-se", "--semantic", type=str, default=None, help="Set Semantic for BIP141", show_default=True
)
@click.option(
    "-pi", "--payment-id", type=str, default=None, help="Set Payment ID for Monero", show_default=True
)
@click.option(
    "-ex", "--exclude", type=str, default="", help="Set Exclude keys from dumped", show_default=True
)
@click.option(
    "-f", "--format", type=str, default="csv", help="Show dumps format type", show_default=True
)
@click.option(
    "-in", "--include", type=str, default=None, help="Set Include keys from dumped", show_default=True
)
@click.option(
    "-inh", "--include-header", is_flag=True, help="Set Include header from dumped", show_default=True
)
@click.option(
    "-de", "--delimiter", type=str, default=" ", help="Set Delimiter for CSV", show_default=True
)
def cli_dumps(**kwargs) -> None:  # cli_dumps(max_content_width=120)
    return dumps(**kwargs)


@cli_main.group(
    "list",
    aliases=["l"],
    cls=ClickAliasedGroup,
    options_metavar="[OPTIONS]",
    short_help="Select List for HDWallet information",
    invoke_without_command=True
)
def cli_list() -> None:
    pass


@cli_list.command(
    "cryptocurrencies",
    aliases=["c"],
    options_metavar="[OPTIONS]",
    short_help="List Available cryptocurrencies of HDWallet"
)
def cli_cryptocurrencies() -> None:
    return list_cryptocurrencies()


@cli_list.command(
    "languages",
    aliases=["l"],
    options_metavar="[OPTIONS]",
    short_help="List Languages of mnemonic words"
)
def cli_languages() -> None:
    return list_languages()


@cli_list.command(
    "strengths",
    aliases=["s"],
    options_metavar="[OPTIONS]",
    short_help="List Strengths of mnemonic words"
)
def cli_strengths() -> None:
    return list_strengths()<|MERGE_RESOLUTION|>--- conflicted
+++ resolved
@@ -13,13 +13,11 @@
 from ..const import (
     PUBLIC_KEY_TYPES, ELECTRUM_V2_MODES
 )
-<<<<<<< HEAD
+
 from .. import (
     __versions__, __name__
 )
-=======
-from .. import __versions__
->>>>>>> 36f21326
+
 from .generate.entropy import generate_entropy
 from .generate.mnemonic import generate_mnemonic
 from .generate.seed import generate_seed
